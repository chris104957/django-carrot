"""
This module provides a backend API for creating Consumers and Consumer Sets

"""

import json
from carrot.models import MessageLog
import traceback
import uuid
import threading
import logging
from django.core.exceptions import ObjectDoesNotExist
from django.utils import timezone
import importlib
import sys
from carrot.objects import DefaultMessageSerializer
from django.db.utils import OperationalError


LOGGING_FORMAT = '%(threadName)-10s %(asctime)-10s %(levelname)s:: %(message)s'


class ListHandler(logging.Handler):
    """
    A :class:`logging.Handler` that records each log entry to a python list object, provided that the entry is coming
    from the correct thread.

    Allows for task-specific logging

    """
    def __init__(self, thread_name, level):
        self.output = []
        self.thread_name = thread_name
        super(ListHandler, self).__init__(level)

    def emit(self, record):
        msg = self.format(record)
        if msg.startswith(self.thread_name):
            self.output.append(msg)

    def parse_output(self):
        return '\n'.join([str(line) for line in self.output])


class KeepAlive(threading.Thread):
    """
    This thread is started every time carrot executes a function, and sends a heartbeat to RabbitMQ so as to avoid
    dropping the connection (which can happen with long-running functions)
    """
    def __init__(self, connection):
        threading.Thread.__init__(self)
        self.connection = connection
        self.keep_alive = True

    def run(self):
        if self.keep_alive:
            self.connection.sleep(0.1)


class LoggingTask(object):
    """
    Turns a function into a class with :meth:`.run()` method, and attaches a :class:`KeepAlive` object and a
    :class:`ListHandler` logging handler
    """
    def __init__(self, task, logger, thread_name, connection, *args, **kwargs):
        self.task = task
        self.args = args
        self.kwargs = kwargs

        self.logger = logger
        self.thread_name = thread_name
        self.out = []
        self.stream_handler = ListHandler(thread_name, logger.getEffectiveLevel())
        self.stream_handler.setLevel(logger.getEffectiveLevel())
        formatter = logging.Formatter(LOGGING_FORMAT)
        self.stream_handler.setFormatter(formatter)

        self.logger.addHandler(self.stream_handler)

        self._run = False
        self._keep_alive = None
        self.connection = connection

    def keep_alive(self):
        self._ka = KeepAlive(self.connection)
        self._ka.start()

    def stop_keep_live(self):
        self._ka.keep_alive = False
        self._ka.join(1)

    def run(self):
        self.keep_alive()
        output = self.task(*self.args, **self.kwargs)
        self.stop_keep_live()
        self._run = True
        return output

    def get_logs(self):
        if self._run:
            self.logger.removeHandler(self.stream_handler)
            return self.stream_handler.parse_output()


class Consumer(threading.Thread):
    """
    An individual Consumer object. This class is run on a detached thread and watches a specific RabbitMQ queue for
    messages, and consumes them when they appear. Multiple Consumers can be linked to the same queue using a
    :class:`.ConsumerSet` object.

    This object takes the following parameters:

        :param thread_id: an identifier for the thread (a uuid)
        :param name: the name of the Consumer. Note that all Consumers in the same :class:`.ConsumerSet` are assigned
            the same name, e.g. Consumer-1, Consumer-2
        :param host: The virtual host :class:`carrot.objects.VirtualHost` object where the queue resides
        :param queue: The name of the linked queue
        :param logger: The log object from the parent process

    __init__ also specifies the following attributes:
        - **connection**: the blocking connection of the :class:`carrot.objects.VirtualHost`
        - **task_log**: a list of log entries specific to the task being executed. This list is cleared every time
          the consumer consumes a new message
        - **signal**: This is a flag that allows the consumer to run, and is initially set to **True**. When the parent
          process is killed, the parent process sets the signal to **False** which is intercepted by various break
          points in the consumer, causing the :meth:`.run` method to return

    """
    serializer = DefaultMessageSerializer()

    def __init__(self, thread_id, name, host, queue, logger, run_once=False):
        threading.Thread.__init__(self)
        self.logger = logger
        self.thread_id = thread_id
        self.name = name
        self.host = host
        self.connection = host.blocking_connection
        self.channel = self.connection.channel()

        self.queue = queue
        self.task_log = []
        self.signal = True
        self.run_once = run_once

    def reconnect(self):
        self.connection = self.host.blocking_connection

    def get_message_log(self, properties, body):
        """
        Finds and returns the :class:`carrot.models.MessageLog` object associated with a RabbitMQ message

        By default, carrot finds this retrieving the MessageLog UUID from the RabbitMQ message properties.message_id
        attribute.

        This method can be extended by custom consumers. For example, if you are attempting to consume from a RabbitMQ
        queue containing messages that do not come from your Carrot instance, you may want to extend this method to
        create, instead of get, a MessageLog object

        :param properties: the message properties
        :param body: the message body. This is not used by default, but is included so that the function can be
                     extended in custom consumers.

        :return: a :class:`carrot.models.MessageLog` object

        .. note::
            This method does not use self.get_task_type as the intention is to get the MessageLog object before the
            **consume** method tries to do anything else. This means that if any later part of the process fails,
            the traceback and exception information can be stored to the MessageLog object for easier debugging.

        .. warning::
            If this method fails to find a matching MessageLog object, then the RabbitMQ message will be rejected.
            Depending on the configuration of your RabbitMQ queue, this may cause a loss of data. If you are
            implementing a custom consumer, then you should use
            `dead letter exchange <http://www.rabbitmq.com/dlx.html>`_ to preserve your message content

        """
        return MessageLog.objects.get(uuid=properties.message_id)

    def get_task_type(self, properties, body):
        """
        Identifies the task type, by looking up the attribute **self.task_type** in the message properties

        :param properties: the message properties
        :param body: the message body. Not used by default, but provided so that the method can be extended if necessary

        :return: The task type as a string, e.g. *myapp.mymodule.mytask*

        """
        return properties[self.serializer.type_header]

    def consume(self, method_frame, properties, body):
        """
        On finding a message in the queue, this function is called, which executes the task. The following actions
        happen in this function:
            #. The value of *self.task_log* is cleared
            #. Carrot searches for a :class:`carrot.models.MessageLog` object with a guid matching the message ID. If
               none can be found, the message is rejected. Once the MessageLog has been found, any subsequent exceptions
               can be stored against it for debugging purposes
            #. The task type is identified
            #. The python function to be executed is identified
            #. The positional and keyword arguments are identified
            #. The function is wrapped as a :class:`.LoggingTask` object and executed
            #. If the function runs successfully, the message is acknowledged. Otherwise, the message is rejected
            #. The associated :class:`carrot.models.MessageLog` object is updated with the task log, output, exception
               traceback and status (as necessary).

        ..warning:
            Note that if you have a very high number of database connections (in other words, a very high number of
            consumers or a very high number of tasks scheduled to run at the same time), then carrot may encounter a
            Database exception on saving the output of a task to the associated :class:`carrot.models.MessageLog`.
            Carrot waits 10 seconds then retries a maximum of 10 times before raising the exception, as the database
            may become unblocked once other connections are cleared. If more than 10 retries are required, Carrot will
            be unable to save the output of the task to the :class:`carrot.models.MessageLog`. If this happens, you
            should either reduce the amount of tasks you are trying to process at the same time, or edit the maximum
            number of database connections supported by your Django project's database

        """
        if self.signal:
            try:
                log = self.get_message_log(properties, body)
                self.channel.basic_ack(method_frame.delivery_tag)
            except ObjectDoesNotExist:
                self.logger.error('Unable to find a MessageLog matching the uuid %s. Ignoring this task' %
                                  properties.message_id)
                self.channel.basic_nack(method_frame.delivery_tag, requeue=False)
                return

            try:
                task_type = self.get_task_type(properties.headers, body)
            except KeyError as err:
                self.fail(log, 'Unable to identify the task type because a key was not found in the message header: %s'
                          % err)
                return

            self.logger.info('Consuming task %s, ID=%s' % (task_type, properties.message_id))

            try:
                func = self.serializer.get_task(properties, body)
            except (ValueError, ModuleNotFoundError, AttributeError) as err:
                self.fail(log, err)
                return

            try:
                args, kwargs = self.serializer.serialize_arguments(body.decode())

            except Exception as err:
                self.fail(log,
                          'Unable to process the message due to an error collecting the task arguments: %s' % err)
                return

            try:
                start_msg = '{} {} INFO:: Starting task {}.{}'.format(self.name,
                                                                 timezone.now().strftime("%Y-%m-%d %H:%M:%S,%f")[:-3],
                                                                 func.__module__, func.__name__)
                self.logger.info(start_msg)
                self.task_log = [
                    start_msg
                ]
                task = LoggingTask(func, self.logger, self.name, self.connection, *args, **kwargs)

                output = task.run()
                self.task_log.append(task.get_logs())
                self.logger.info(task.get_logs())

                success = '{} {} INFO:: Task {} completed successfully with response {}'.format(self.name,
                                                                                           timezone.now().strftime(
                                                                                               "%Y-%m-%d %H:%M:%S,%f")[
                                                                                           :-3],
                                                                                           log.task, output)
                print(success)
                self.logger.info(success)
                self.task_log.append(success)

                log.status = 'COMPLETED'
                log.completion_time = timezone.now()

                if isinstance(output, dict):
                    log.output = json.dumps(output)
                else:
                    log.output = output

                log.log = '\n'.join(self.task_log)
                save_attempts = 0

                while True:
                    save_attempts += 1

                    try:
                        log.save()
                        break
                    except OperationalError:
                        if save_attempts > 10:
                            raise OperationalError('Unable to access the database. This is probably because the number '
                                                   'of carrot threads is too high. Either reduce the amount of '
                                                   'scheduled tasks consumers, or increase the max number of '
                                                   'connections supported by your database')
                        self.connection.sleep(10)

            except Exception as err:
                self.fail(log, 'An unknown error occurred: %s' % err)

        else:
            sys.exit()

    def fail(self, log, err):
        """
        This function is called if there is any kind of error with the `.consume()` function

        :param MessageLog log: the associated MessageLog object
        :param str err: the exception

        The exception message is logged, and the MessageLog is updated with the result

        """
        self.logger.error('Task %s failed due to the following exception: %s' % (log.task, err))
        log.status = 'FAILED'
        log.failure_time = timezone.now()
        log.exception = err
        log.traceback = traceback.format_exc()
        log.save()

    def run(self):
        """
        The consume process. Waits for a message then calls :meth:`.consume' when it finds one.

        When :prop:`.signal` is set to False (which can be done by the parent :class:`.ConsumerSet` objects
        :meth:`.ConsumerSet.stop` method), this is a break point that stops the consumer from running and terminates
        the connection
        """
        self.logger.info('Started consumer %s' % self.name)
        for message in self.channel.consume(self.queue or 'default', inactivity_timeout=1):
            if not self.signal:
<<<<<<< HEAD
                self.channel.cancel()
                return self.connection.close()
=======
                self.connection.close()
                sys.exit()
>>>>>>> 213f1f3a

            self.connection.sleep(0.1)

            if message:
                method_frame, header_frame, body = message
                self.consume(method_frame, header_frame, body)


class ConsumerSet(object):
    """
    Creates and starts a number of :class:`.Consumer` objects. All consumers must belong to the same queue

        :param host: The virtual host where the queue belongs
        :param queue: The queue name
        :param concurrency: the number of consumers to create. Defaults to 1
        :param name: the name to assign to the individual consumers. Will be rendered as *Consumer-1, Consumer-2,* etc.
        :param logfile: the path to the log file. Defaults to carrot.log
        :param loglevel: the logging level. Defaults to logging.DEBUG

    """

    @staticmethod
    def get_consumer_class(consumer_class):
        module = '.'.join(consumer_class.split('.')[:-1])
        _cls = consumer_class.split('.')[-1]
        mod = importlib.import_module(module)
        return getattr(mod, _cls)

    def __init__(self, host, queue, logger, concurrency=1, name='consumer', consumer_class='carrot.consumer.Consumer'):
        self.logger = logger
        self.host = host
        self.connection = host.blocking_connection
        self.channel = self.connection.channel()
        self.queue = queue
        self.concurrency = concurrency
        self.name = '%s-%s' % (self.queue, name)
        self.consumer_class = self.get_consumer_class(consumer_class)
        self.threads = []

    def stop_consuming(self):
        print('%i thread(s) to close' % len(self.threads))
        for t in self.threads:
            print('Closing thread %s' % t)
            t.signal = False
            t.join()
            print('Closed thread %s' % t)

    def start_consuming(self):
        """
        Creates a thread for each concurrency level, e.g. if concurrency is set to 5, 5 threads are created.

        A :class:`.Consumer` is attached to each thread and is started
        """
        for i in range(0, self.concurrency):
            thread_id = str(uuid.uuid4())
            thread = self.consumer_class(thread_id, '%s-%i' % (self.name, i + 1), self.host, self.queue, self.logger)
            self.threads.append(thread)
            thread.start()

<|MERGE_RESOLUTION|>--- conflicted
+++ resolved
@@ -141,9 +141,6 @@
         self.task_log = []
         self.signal = True
         self.run_once = run_once
-
-    def reconnect(self):
-        self.connection = self.host.blocking_connection
 
     def get_message_log(self, properties, body):
         """
@@ -299,9 +296,6 @@
             except Exception as err:
                 self.fail(log, 'An unknown error occurred: %s' % err)
 
-        else:
-            sys.exit()
-
     def fail(self, log, err):
         """
         This function is called if there is any kind of error with the `.consume()` function
@@ -330,13 +324,8 @@
         self.logger.info('Started consumer %s' % self.name)
         for message in self.channel.consume(self.queue or 'default', inactivity_timeout=1):
             if not self.signal:
-<<<<<<< HEAD
                 self.channel.cancel()
                 return self.connection.close()
-=======
-                self.connection.close()
-                sys.exit()
->>>>>>> 213f1f3a
 
             self.connection.sleep(0.1)
 
