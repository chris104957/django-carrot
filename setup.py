--- conflicted
+++ resolved
@@ -10,11 +10,7 @@
 
 setup(
     name='django-carrot',
-<<<<<<< HEAD
-    version='0.1.1-alpha',
-=======
     version='0.1.0-alpha',
->>>>>>> 65844250
     packages=find_packages(),
     include_package_data=True,
     license='BSD License',
